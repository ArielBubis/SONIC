from typing import List, Dict, Any, Optional
import pandas as pd
import numpy as np
import torch.nn as nn
import torch
from tqdm.auto import tqdm
import os
from .model import BERT4Rec
from .train import ModelTrainer, TrainingConfig
from sklearn.preprocessing import LabelEncoder
from SONIC.CREAM.sonic_utils import dict_to_pandas, calc_metrics, mean_confidence_interval, safe_split
from torch.utils.data import DataLoader, Dataset
from torch.nn.utils.rnn import pad_sequence

def load_embeddings(model_name, train, ie):
    if 'mfcc' in model_name:
        _, emb_size = safe_split(model_name)
        emb_size = int(emb_size) if emb_size is not None else 104
        item_embs = pd.read_parquet(f'/content/music4all/embeddings/{model_name.split("_")[0]}.pqt').reset_index()
        item_embs = item_embs[item_embs.columns[:emb_size]]
    else:
        item_embs = pd.read_parquet(f'/content/music4all/embeddings/{model_name}.pqt').reset_index()

    item_embs['track_id'] = item_embs['track_id'].apply(lambda x: x.split('.')[0])
    item_embs = item_embs[item_embs.track_id.isin(train.track_id.unique())].reset_index(drop=True)
    item_embs.index = ie.transform(item_embs.track_id).astype('int')
    item_embs = item_embs.drop(['track_id'], axis=1).astype('float32')
    item_embs = item_embs.loc[list(np.sort(train.item_id.unique()))].values

    # Add special embeddings
    return item_embs

def prepare_data(train, val, test, mode='val'):
    if mode == 'test':
        train = pd.concat([train, val], ignore_index=True).reset_index(drop=True)
        val = test
    del test

    train['item_id'] = train['track_id']
    val['item_id'] = val['track_id']

    ue = LabelEncoder()
    ie = LabelEncoder()
    train['user_id'] = ue.fit_transform(train['user_id'])
    train['item_id'] = ie.fit_transform(train['track_id'])
    val['user_id'] = ue.transform(val['user_id'])
    val['item_id'] = ie.transform(val['track_id'])

    user_history = train.groupby('user_id', observed=False)['item_id'].agg(set).to_dict()
    return train, val, user_history, ie


class LMDataset(Dataset):
    def __init__(self, df, max_length=128, num_negatives=None, full_negative_sampling=True,
                 user_col='user_id', item_col='item_id', time_col='timestamp'):
        self.max_length = max_length
        self.num_negatives = num_negatives
        self.full_negative_sampling = full_negative_sampling
        self.user_col = user_col
        self.item_col = item_col
        self.time_col = time_col

        self.data = df.sort_values(time_col).groupby(user_col)[item_col].agg(list).to_dict()
        self.user_ids = list(self.data.keys())

        if num_negatives:
            self.all_items = df[item_col].unique()

    def __len__(self):
        return len(self.data)

    def sample_negatives(self, item_sequence):
        negatives = np.array(list(set(self.all_items) - set(item_sequence)))
        if self.full_negative_sampling:
            negatives = np.random.choice(
                negatives, size=self.num_negatives * (len(item_sequence) - 1), replace=True)
            negatives = negatives.reshape(len(item_sequence) - 1, self.num_negatives)
        else:
            negatives = np.random.choice(negatives, size=self.num_negatives, replace=False)
        return negatives

class MaskedLMPredictionDataset(LMDataset):
    def __init__(self, df, max_length=128, masking_value=1,
                 validation_mode=False,
                 user_col='user_id', item_col='item_id',
                 time_col='timestamp'):
        super().__init__(df, max_length=max_length, num_negatives=None,
                         user_col=user_col, item_col=item_col, time_col=time_col)
        self.masking_value = masking_value
        self.validation_mode = validation_mode

    def __getitem__(self, idx):
        user_id = self.user_ids[idx]
        item_sequence = self.data[user_id]

        if self.validation_mode:
            target = item_sequence[-1]
            input_ids = item_sequence[-self.max_length:-1]
            item_sequence = item_sequence[:-1]
        else:
            input_ids = item_sequence[-self.max_length + 1:]

        input_ids += [self.masking_value]

        if self.validation_mode:
            return {'input_ids': input_ids, 'user_id': user_id,
                    'full_history': item_sequence, 'target': target}
        else:
            return {'input_ids': input_ids, 'user_id': user_id,
                    'full_history': item_sequence}

class PaddingCollateFn:
    def __init__(self, padding_value=0, labels_padding_value=-100):
        self.padding_value = padding_value
        self.labels_padding_value = labels_padding_value

    def __call__(self, batch):
        collated_batch = {}

        for key in batch[0].keys():
            if np.isscalar(batch[0][key]):
                collated_batch[key] = torch.stack([torch.tensor(example[key]) for example in batch])
                continue

            if key == 'labels':
                padding_value = self.labels_padding_value
            else:
                padding_value = self.padding_value

            values = [torch.tensor(example[key]) for example in batch]
            collated_batch[key] = pad_sequence(values, batch_first=True,
                                             padding_value=padding_value)

        if 'input_ids' in collated_batch:
            attention_mask = collated_batch['input_ids'] != self.padding_value
            collated_batch['attention_mask'] = attention_mask.to(dtype=torch.float32)

        return collated_batch

def calc_bert4rec(
    model_name: str,
    train: pd.DataFrame,
    val: pd.DataFrame,
    test: pd.DataFrame,
    mode: str = 'val',
    suffix: str = "cosine",
    k: int | list = 50,
    pretrained_path: Optional[str] = None
) -> pd.DataFrame:
    """Calculate metrics for BERT4Rec model"""
    run_name = f'{model_name}_{suffix}'
    os.makedirs('metrics', exist_ok=True)
    train, val, user_history, ie = prepare_data(train, val, test, mode)
    
    # Load model checkpoint or create new model
    device = torch.device('cuda' if torch.cuda.is_available() else 'cpu')
    if pretrained_path:
        if not os.path.exists(pretrained_path):
            raise FileNotFoundError(f"Checkpoint not found at {pretrained_path}")
        
        checkpoint = torch.load(pretrained_path, map_location=device)
        model_config = checkpoint['config']
        
        # Create prediction dataset using the original implementation
        val_dataset = MaskedLMPredictionDataset(
            val,
            max_length=128,
            masking_value=model_config['vocab_size'] - 2,  # Second to last token for mask
            validation_mode=True
        )
        
        # Create dataloader with the original collate function
        val_loader = DataLoader(
            val_dataset,
            batch_size=32,
            shuffle=False,
            collate_fn=PaddingCollateFn(
                padding_value=model_config['vocab_size'] - 1  # Last token for padding
            )
        )

        # Get item embeddings
        item_embs = load_embeddings(model_name, val, ie)
        input_dim = item_embs.shape[1]  # Get actual input dimension

        # Ensure vocabulary size matches checkpoint
        checkpoint_vocab_size = checkpoint["config"]["vocab_size"]
        if item_embs.shape[0] != checkpoint_vocab_size - 3:  # Account for special tokens
            # Pad item embeddings if needed
            pad_rows = checkpoint_vocab_size - 3 - item_embs.shape[0]
            if pad_rows > 0:
                padding = np.zeros((pad_rows, item_embs.shape[1]))
                item_embs = np.vstack([item_embs, padding])

        model_config["vocab_size"] = checkpoint["config"]["vocab_size"]  # Ensure 95603
        model_config["hidden_size"] = checkpoint["config"]["hidden_size"]  # Ensure 128

        # Create model using original BERT4Rec class
        model = BERT4Rec(
            vocab_size=model_config['vocab_size'],
            bert_config=model_config,
            precomputed_item_embeddings=item_embs,
            padding_idx=model_config['vocab_size'] - 3
        )
        
        # Print configuration for debugging
        print(f"Checkpoint vocab size: {checkpoint_vocab_size}")
        print(f"Model vocab size: {model_config['vocab_size']}")
        print(f"Input embedding dim: {input_dim}")
        print(f"Model hidden size: {model_config['hidden_size']}")

        print(f"Loaded model config hidden_size: {model_config['hidden_size']}")
        print(f"Expected hidden_size: {model.bert_config['hidden_size']}")

        # Load state dict with strict=False to allow for dimension mismatches
        incompatible_keys = model.load_state_dict(checkpoint['model_state_dict'], strict=False)
        print(f"Loaded checkpoint with following incompatible keys: {incompatible_keys}")
        
        model.to(device)

        # Generate recommendations using proper batching
        all_metrics_val = []
        if isinstance(k, int):
            k = [k]
        item_count = train.item_id.nunique() + 2
        pred_dataset = MaskedLMPredictionDataset(val, masking_value=item_count-2, max_length=50, validation_mode=False)

        pred_loader = DataLoader(pred_dataset, batch_size=32,
                                shuffle=False, num_workers=os.cpu_count() // 2,
                                collate_fn=PaddingCollateFn(padding_value=item_count-1))

        for current_k in k:
            user_recommendations = generate_recommendations(
                model=model,
                pred_loader=val_loader,
                user_history=user_history,
                device=device,
                k=max(k)  # Use maximum k value if k is a list
            )

            df = dict_to_pandas(user_recommendations)
            metrics_val = calc_metrics(val, df, current_k)
            metrics_val = metrics_val.apply(mean_confidence_interval)
            all_metrics_val.append(metrics_val)
            if len(k) > 1:
                metrics_val.columns = [f'{col.split("@")[0]}@k' for col in metrics_val.columns]
                metrics_val.index = [f'mean at k={current_k}', f'CI at {current_k=}']

            df = dict_to_pandas(metrics_val)

        if len(k) > 1:
            metrics_val_concat = pd.concat(all_metrics_val, axis=0)
        else:
            metrics_val_concat = all_metrics_val[0]

        metrics_val_concat.to_csv(f'metrics/{run_name}_val.csv')

        return metrics_val_concat

    else:
<<<<<<< HEAD
        raise NotImplementedError("Pretrained model path is required for evaluation.")

=======
        raise NotImplementedError("Pretrained model path is required for evaluation.")    
>>>>>>> 2f895008
def bert4rec(
    model_names: str | list,
    suffix: str,
    k: int | list,
    mode: str = 'val',
    pretrained_path: Optional[str] = None
) -> pd.DataFrame:
    """Main function to evaluate BERT4Rec models"""
    train = pd.read_parquet('data/train.pqt')
    val = pd.read_parquet('data/validation.pqt')
    test = pd.read_parquet('data/test.pqt')
    
    if isinstance(model_names, str):
        return calc_bert4rec(
            model_names, train, val, test, mode, suffix, k,
            pretrained_path=pretrained_path
        )
    else:
        return pd.concat([
            calc_bert4rec(
                model_name, train, val, test, mode, suffix, k,
                pretrained_path=pretrained_path
            ) 
            for model_name in model_names
        ])
    

def generate_recommendations(
    model,
    pred_loader: DataLoader,
    user_history: Dict[int, list],
    device: torch.device,
    k: int = 100
) -> Dict[int, list]:
    """Generate recommendations for users."""
    model.eval()
    user_recommendations = {}

    with torch.no_grad():
        for batch in tqdm(pred_loader):
            input_ids = batch['input_ids'].to(device)
            attention_mask = batch['attention_mask'].to(device)
            user_ids = batch['user_id']

            outputs = model(input_ids, attention_mask)
            seq_lengths = attention_mask.sum(dim=1).long() 

            last_item_logits = torch.stack([
                outputs[i, seq_lengths[i] - 1, :]
                for i in range(len(seq_lengths))
            ])
            last_item_logits = last_item_logits[:, :-2]
            
            scores, preds = torch.topk(last_item_logits, k=k, dim=-1)
            preds = preds.cpu().numpy()

            for user_id, item_ids in zip(user_ids, preds):
                history = user_history.get(user_id.item(), set())
                recs = [item_id for item_id in item_ids if item_id not in history][:k]
                user_recommendations[user_id.item()] = recs

    return user_recommendations<|MERGE_RESOLUTION|>--- conflicted
+++ resolved
@@ -258,12 +258,8 @@
         return metrics_val_concat
 
     else:
-<<<<<<< HEAD
         raise NotImplementedError("Pretrained model path is required for evaluation.")
 
-=======
-        raise NotImplementedError("Pretrained model path is required for evaluation.")    
->>>>>>> 2f895008
 def bert4rec(
     model_names: str | list,
     suffix: str,
